--- conflicted
+++ resolved
@@ -80,11 +80,8 @@
 	import { KokoroWorker } from '$lib/workers/KokoroWorker';
 	import InputVariablesModal from './MessageInput/InputVariablesModal.svelte';
 	import Voice from '../icons/Voice.svelte';
-<<<<<<< HEAD
 	import { getSessionUser } from '$lib/apis/auths';
-=======
 	import { SandboxFileManager, SandboxSecretsManager } from './AgenticSandbox';
->>>>>>> 845bed2e
 	const i18n = getContext('i18n');
 
 	export let onChange: Function = () => {};
