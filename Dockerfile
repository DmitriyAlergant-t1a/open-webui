--- conflicted
+++ resolved
@@ -53,8 +53,4 @@
 # copy backend files
 COPY ./backend .
 
-<<<<<<< HEAD
-CMD [ "bash", "start.sh"]
-=======
-CMD [ "sh", "start.sh" ]
->>>>>>> b5c10ff1
+CMD [ "bash", "start.sh"]